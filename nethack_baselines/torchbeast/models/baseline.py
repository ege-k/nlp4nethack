# Copyright (c) Facebook, Inc. and its affiliates.
#
# Licensed under the Apache License, Version 2.0 (the "License");
# you may not use this file except in compliance with the License.
# You may obtain a copy of the License at
#
#     http://www.apache.org/licenses/LICENSE-2.0
#
# Unless required by applicable law or agreed to in writing, software
# distributed under the License is distributed on an "AS IS" BASIS,
# WITHOUT WARRANTIES OR CONDITIONS OF ANY KIND, either express or implied.
# See the License for the specific language governing permissions and
# limitations under the License.

import collections
<<<<<<< HEAD
import os
=======
>>>>>>> 6fbdbc2e
import sys

import torch
from torch import nn
from torch.nn import functional as F
from einops import rearrange
from transformers import logging, LongformerModel, LongformerTokenizer, BertModel, BertTokenizer

from nle import nethack

from NetHackCorpus.corpus_index import load_index
from NetHackCorpus.corpus_loader import load_corpus
from .util import id_pairs_table
import numpy as np

NUM_GLYPHS = nethack.MAX_GLYPH
NUM_FEATURES = nethack.BLSTATS_SHAPE[0]
PAD_CHAR = 0
NUM_CHARS = 256


def get_action_space_mask(action_space, reduced_action_space):
    mask = np.array([int(a in reduced_action_space) for a in action_space])
    return torch.Tensor(mask)


def conv_outdim(i_dim, k, padding=0, stride=1, dilation=1):
    """Return the dimension after applying a convolution along one axis"""
    return int(1 + (i_dim + 2 * padding - dilation * (k - 1) - 1) / stride)


def select(embedding_layer, x, use_index_select):
    """Use index select instead of default forward to possible speed up embedding."""
    if use_index_select:
        out = embedding_layer.weight.index_select(0, x.view(-1))
        # handle reshaping x to 1-d and output back to N-d
        return out.view(x.shape + (-1,))
    else:
        return embedding_layer(x)


class NetHackNet(nn.Module):
    """This base class simply provides a skeleton for running with torchbeast."""

    AgentOutput = collections.namedtuple("AgentOutput", "action policy_logits baseline")

    def __init__(self):
        super(NetHackNet, self).__init__()
        self.register_buffer("reward_sum", torch.zeros(()))
        self.register_buffer("reward_m2", torch.zeros(()))
        self.register_buffer("reward_count", torch.zeros(()).fill_(1e-8))

    def forward(self, inputs, core_state):
        raise NotImplementedError

    def initial_state(self, batch_size=1):
        return ()

    @torch.no_grad()
    def update_running_moments(self, reward_batch):
        """Maintains a running mean of reward."""
        new_count = len(reward_batch)
        new_sum = torch.sum(reward_batch)
        new_mean = new_sum / new_count

        curr_mean = self.reward_sum / self.reward_count
        new_m2 = torch.sum((reward_batch - new_mean) ** 2) + (
                (self.reward_count * new_count)
                / (self.reward_count + new_count)
                * (new_mean - curr_mean) ** 2
        )

        self.reward_count += new_count
        self.reward_sum += new_sum
        self.reward_m2 += new_m2

    @torch.no_grad()
    def get_running_std(self):
        """Returns standard deviation of the running mean of the reward."""
        return torch.sqrt(self.reward_m2 / self.reward_count)


class BaselineNet(NetHackNet):
    """This model combines the encodings of the glyphs, top line message and
    blstats into a single fixed-size representation, which is then passed to
    an LSTM core before generating a policy and value head for use in an IMPALA
    like architecture.

    This model was based on 'neurips2020release' tag on the NLE repo, itself
    based on Kuttler et al, 2020
    The NetHack Learning Environment
    https://arxiv.org/abs/2006.13760
    """

    def __init__(self, observation_shape, action_space, flags, device):
        super(BaselineNet, self).__init__()

        self.flags = flags

        self.observation_shape = observation_shape
        self.num_actions = len(action_space)

        self.H = observation_shape[0]
        self.W = observation_shape[1]

        self.use_lstm = flags.use_lstm
        self.h_dim = flags.hidden_dim

        # GLYPH + CROP MODEL
        self.glyph_model = GlyphEncoder(flags, self.H, self.W, flags.crop_dim, device)

        # MESSAGING MODEL
        if flags.msg.model == "bert":
            self.msg_model = MessageEncoderBERT(
                flags.msg.hidden_dim, flags.msg.embedding_dim, device
            )
        elif flags.msg.model == "longformer":
            self.msg_model = MessageEncoderLongformer(
                flags.msg.hidden_dim, flags.msg.embedding_dim, device
            )
        elif flags.msg.model == "vanilla":
            self.msg_model = MessageEncoder(
                flags.msg.hidden_dim, flags.msg.embedding_dim, device
            )
        else:
            raise ValueError("No known model: " + flags.msg.model)

        # BLSTATS MODEL
        self.blstats_model = BLStatsEncoder(NUM_FEATURES, flags.embedding_dim)

        out_dim = (
                self.blstats_model.hidden_dim
                + self.glyph_model.hidden_dim
                + self.msg_model.hidden_dim
        )

        self.fc = nn.Sequential(
            nn.Linear(out_dim, self.h_dim),
            nn.ReLU(),
            nn.Linear(self.h_dim, self.h_dim),
            nn.ReLU(),
        )

        if self.use_lstm:
            self.core = nn.LSTM(self.h_dim, self.h_dim, num_layers=1)

        self.policy = nn.Linear(self.h_dim, self.num_actions)
        self.baseline = nn.Linear(self.h_dim, 1)

        if flags.restrict_action_space:
            reduced_space = nethack.USEFUL_ACTIONS
            logits_mask = get_action_space_mask(action_space, reduced_space)
            self.policy_logits_mask = nn.parameter.Parameter(
                logits_mask, requires_grad=False
            )

    def initial_state(self, batch_size=1):
        return tuple(
            torch.zeros(self.core.num_layers, batch_size, self.core.hidden_size)
            for _ in range(2)
        )

    def forward(self, inputs, core_state, learning=False):
        T, B, H, W = inputs["glyphs"].shape

        reps = []

        # -- [B' x K] ; B' == (T x B)
        glyphs_rep = self.glyph_model(inputs)
        reps.append(glyphs_rep)

        # -- [B' x K]
        char_rep = self.msg_model(inputs)
        reps.append(char_rep)

        # -- [B' x K]
        features_emb = self.blstats_model(inputs)
        reps.append(features_emb)

        # -- [B' x K]
        st = torch.cat(reps, dim=1)

        # -- [B' x K]
        st = self.fc(st)

        if self.use_lstm:
            core_input = st.view(T, B, -1)
            core_output_list = []
            notdone = (~inputs["done"]).float()
            for input, nd in zip(core_input.unbind(), notdone.unbind()):
                # Reset core state to zero whenever an episode ended.
                # Make `done` broadcastable with (num_layers, B, hidden_size)
                # states:
                nd = nd.view(1, -1, 1)
                core_state = tuple(nd * t for t in core_state)
                output, core_state = self.core(input.unsqueeze(0), core_state)
                core_output_list.append(output)
            core_output = torch.flatten(torch.cat(core_output_list), 0, 1)
        else:
            core_output = st

        # -- [B' x A]
        policy_logits = self.policy(core_output)

        # -- [B' x 1]
        baseline = self.baseline(core_output)

        if self.flags.restrict_action_space:
            policy_logits = policy_logits * self.policy_logits_mask + (
                    (1 - self.policy_logits_mask) * -1e10
            )

        if self.training:
            action = torch.multinomial(F.softmax(policy_logits, dim=1), num_samples=1)
        else:
            # Don't sample when testing.
            action = torch.argmax(policy_logits, dim=1)

        policy_logits = policy_logits.view(T, B, -1)
        baseline = baseline.view(T, B)
        action = action.view(T, B)

        output = dict(policy_logits=policy_logits, baseline=baseline, action=action)
        return (output, core_state)


class GlyphEncoder(nn.Module):
    """This glyph encoder first breaks the glyphs (integers up to 6000) to a
    more structured representation based on the qualities of the glyph: chars,
    colors, specials, groups and subgroup ids..
       Eg: invisible hell-hound: char (d), color (red), specials (invisible),
                                 group (monster) subgroup id (type of monster)
       Eg: lit dungeon floor: char (.), color (white), specials (none),
                              group (dungeon) subgroup id (type of dungeon)

    An embedding is provided for each of these, and the embeddings are
    concatenated, before encoding with a number of CNN layers.  This operation
    is repeated with a crop of the structured reprentations taken around the
    characters position, and the two representations are concatenated
    before returning.
    """

    def __init__(self, flags, rows, cols, crop_dim, device=None):
        super(GlyphEncoder, self).__init__()

        self.crop = Crop(rows, cols, crop_dim, crop_dim, device)
        K = flags.embedding_dim  # number of input filters
        L = flags.layers  # number of convnet layers

        assert (
                K % 8 == 0
        ), "This glyph embedding format needs embedding dim to be multiple of 8"
        unit = K // 8
        self.chars_embedding = nn.Embedding(256, 2 * unit)
        self.colors_embedding = nn.Embedding(16, unit)
        self.specials_embedding = nn.Embedding(256, unit)

        self.id_pairs_table = nn.parameter.Parameter(
            torch.from_numpy(id_pairs_table()), requires_grad=False
        )
        num_groups = self.id_pairs_table.select(1, 1).max().item() + 1
        num_ids = self.id_pairs_table.select(1, 0).max().item() + 1

        self.groups_embedding = nn.Embedding(num_groups, unit)
        self.ids_embedding = nn.Embedding(num_ids, 3 * unit)

        F = 3  # filter dimensions
        S = 1  # stride
        P = 1  # padding
        M = 16  # number of intermediate filters
        self.output_filters = 8

        in_channels = [K] + [M] * (L - 1)
        out_channels = [M] * (L - 1) + [self.output_filters]

        h, w, c = rows, cols, crop_dim
        conv_extract, conv_extract_crop = [], []
        for i in range(L):
            conv_extract.append(
                nn.Conv2d(
                    in_channels=in_channels[i],
                    out_channels=out_channels[i],
                    kernel_size=(F, F),
                    stride=S,
                    padding=P,
                )
            )
            conv_extract.append(nn.ELU())

            conv_extract_crop.append(
                nn.Conv2d(
                    in_channels=in_channels[i],
                    out_channels=out_channels[i],
                    kernel_size=(F, F),
                    stride=S,
                    padding=P,
                )
            )
            conv_extract_crop.append(nn.ELU())

            # Keep track of output shapes
            h = conv_outdim(h, F, P, S)
            w = conv_outdim(w, F, P, S)
            c = conv_outdim(c, F, P, S)

        self.hidden_dim = (h * w + c * c) * self.output_filters
        self.extract_representation = nn.Sequential(*conv_extract)
        self.extract_crop_representation = nn.Sequential(*conv_extract_crop)
        self.select = lambda emb, x: select(emb, x, flags.use_index_select)

    def glyphs_to_ids_groups(self, glyphs):
        T, B, H, W = glyphs.shape
        ids_groups = self.id_pairs_table.index_select(0, glyphs.view(-1).long())
        ids = ids_groups.select(1, 0).view(T, B, H, W).long()
        groups = ids_groups.select(1, 1).view(T, B, H, W).long()
        return [ids, groups]

    def forward(self, inputs):
        T, B, H, W = inputs["glyphs"].shape
        ids, groups = self.glyphs_to_ids_groups(inputs["glyphs"])

        glyph_tensors = [
            self.select(self.chars_embedding, inputs["chars"].long()),
            self.select(self.colors_embedding, inputs["colors"].long()),
            self.select(self.specials_embedding, inputs["specials"].long()),
            self.select(self.groups_embedding, groups),
            self.select(self.ids_embedding, ids),
        ]

        glyphs_emb = torch.cat(glyph_tensors, dim=-1)
        glyphs_emb = rearrange(glyphs_emb, "T B H W K -> (T B) K H W")

        coordinates = inputs["blstats"].view(T * B, -1).float()[:, :2]
        crop_emb = self.crop(glyphs_emb, coordinates)

        glyphs_rep = self.extract_representation(glyphs_emb)
        glyphs_rep = rearrange(glyphs_rep, "B C H W -> B (C H W)")
        assert glyphs_rep.shape[0] == T * B

        crop_rep = self.extract_crop_representation(crop_emb)
        crop_rep = rearrange(crop_rep, "B C H W -> B (C H W)")
        assert crop_rep.shape[0] == T * B

        st = torch.cat([glyphs_rep, crop_rep], dim=1)
        return st

class MessageEncoder(nn.Module):
    """This model encodes the the topline message into a fixed size representation.

    It works by using a learnt embedding for each character before passing the
    embeddings through 6 CNN layers.

    Inspired by Zhang et al, 2016
    Character-level Convolutional Networks for Text Classification
    https://arxiv.org/abs/1509.01626
    """

    def __init__(self, hidden_dim, embedding_dim, device=None):
        super(MessageEncoder, self).__init__()

        self.hidden_dim = hidden_dim
        self.msg_edim = embedding_dim

        self.char_lt = nn.Embedding(NUM_CHARS, self.msg_edim, padding_idx=PAD_CHAR)
        self.conv1 = nn.Conv1d(self.msg_edim, self.hidden_dim, kernel_size=7)
        self.conv2_6_fc = nn.Sequential(
            nn.ReLU(),
            nn.MaxPool1d(kernel_size=3, stride=3),
            # conv2
            nn.Conv1d(self.hidden_dim, self.hidden_dim, kernel_size=7),
            nn.ReLU(),
            nn.MaxPool1d(kernel_size=3, stride=3),
            # conv3
            nn.Conv1d(self.hidden_dim, self.hidden_dim, kernel_size=3),
            nn.ReLU(),
            # conv4
            nn.Conv1d(self.hidden_dim, self.hidden_dim, kernel_size=3),
            nn.ReLU(),
            # conv5
            nn.Conv1d(self.hidden_dim, self.hidden_dim, kernel_size=3),
            nn.ReLU(),
            # conv6
            nn.Conv1d(self.hidden_dim, self.hidden_dim, kernel_size=3),
            nn.ReLU(),
            nn.MaxPool1d(kernel_size=3, stride=3),
            # fc receives -- [ B x h_dim x 5 ]
            Flatten(),
            nn.Linear(5 * self.hidden_dim, 2 * self.hidden_dim),
            nn.ReLU(),
            nn.Linear(2 * self.hidden_dim, self.hidden_dim),
        )  # final output -- [ B x h_dim x 5 ]

    def forward(self, inputs):
        T, B, *_ = inputs["message"].shape
        messages = inputs["message"].long().view(T * B, -1)
        # [ T * B x E x 256 ]
        char_emb = self.char_lt(messages).transpose(1, 2)
        char_rep = self.conv2_6_fc(self.conv1(char_emb))
        return char_rep

class MessageEncoderLongformer(nn.Module):
    """The same as MessageEncoder but uses longformer embeddings over corpus.
    """

    def __init__(self, hidden_dim, embedding_dim, device=None):
        super(MessageEncoderLongformer, self).__init__()

        self.hidden_dim = hidden_dim  # higher-level MLP hidden size
        self.msg_edim = embedding_dim

        # load Elasticsearch with index
        corpus = load_corpus(nhc_dir="NetHackCorpus/")
        self.es = load_index(corpus, rebuild=False)
        self.SCORE_THRESHOLD = 8

        self.device = device

        # Load pretrained longformer
        self.model = LongformerModel.from_pretrained('allenai/longformer-base-4096').to(self.device)
        self.model.eval()  # we have to set to training mode if we wanna train, cause default is eval
        self.tokenizer = LongformerTokenizer.from_pretrained('allenai/longformer-base-4096')
        self.hidden_size = self.model.config.hidden_size  # longformer hidden size
        self.MAX_INPUT_LENGTH = 4096

        self.fc = nn.Linear(self.hidden_size, self.hidden_dim)

    def forward(self, inputs):
        message_ids = inputs["message"]
        batch_size = inputs["message"].shape[1]
        if inputs["message"].shape[0] != 1:
            raise NotImplementedError("Please message Johannes if this pops up.")

        outputs = []

        for idx in range(batch_size):

            # Agents can get stuck in the search command and then they can input stuff that breaks this code.
            # Example ingame message: "Search for: $htWKgIWBAFxXhdthIX GFTBP"
            # Thus I put in this exception that ignores byte-characters that are unknown.
            try:
                message = bytes(message_ids.cpu().numpy()[0][idx].astype(int)).decode(sys.stdout.encoding).replace("\x00", "")
            except UnicodeDecodeError:
                message = ""
                for byte in message_ids.cpu().numpy()[0][idx].astype(int):
                    try:
                        message += bytes([byte]).decode(sys.stdout.encoding)
                    except UnicodeDecodeError:
                        pass
                message.replace("\x00", "")


            if len(message) > 0:
                # Case where we've got a message

                # we have to remove certain characters else elasticsearch crashes
                for char in ["+", "-", "=", "&&", "||", ">", "<", "!", "(", ")", "{", "}",
                             "[", "]", "^", "\"", "~", "*", "?", ":", "\\", "/"]:
                    message = message.replace(char, "")

                # get documents from ElasticSearch
                query_body = {'query': {
                        "query_string": {
                            "query": message
                        }
                    }
                }
                res = self.es.search(index="nethack_corpus", body=query_body)

                # create the input for the longformer by concatenating everything
                input_sent = ("[CLS] " + message)
                # calculate this for later. this can be done more nicely, but shouldnt hurt runtime very badly
                global_attention_span = len(self.tokenizer.encode(input_sent))
                for doc in res['hits']['hits']:
                    if doc['_score'] > self.SCORE_THRESHOLD:
                        # we have a limited input length to longformer, so we make sure that no doc hogs it all
                        MAX_DOC_LENGTH = 4000
                        input_sent += " [SEP] " + doc['_source']['text'][:MAX_DOC_LENGTH]

                # no warning logging so it doesnt complain about the token sequence length all the time
                logging.set_verbosity_error()
                # cut the input off so it fits into longformer
                input_ids = self.tokenizer.encode(input_sent)[:self.MAX_INPUT_LENGTH]
                logging.set_verbosity_warning()

                # pad the input so all have the same length
                padding_len = self.MAX_INPUT_LENGTH - len(input_ids)
                if len(input_ids) < self.MAX_INPUT_LENGTH:
                    input_ids += ([0] * padding_len)

                input_ids = torch.tensor(input_ids).unsqueeze(0).to(self.device)
            else:
                # This is the case if we didn't get a new message
                input_ids = torch.zeros([1, self.MAX_INPUT_LENGTH], dtype=torch.long,
                                        device=self.device)
                padding_len = self.MAX_INPUT_LENGTH
                global_attention_span = 0

            # initialize to local attention
            attention_mask = torch.ones(input_ids.shape, dtype=torch.long,
                                        device=input_ids.device)
            attention_mask[-padding_len:] = 0
            # initialize to global attention
            global_attention_mask = torch.zeros(input_ids.shape, dtype=torch.long, device=input_ids.device)
            global_attention_mask[:global_attention_span] = 1  # set global attention for [CLS] token and message

            # change this if we wanna finetune
            with torch.no_grad():
                output = self.model(input_ids, attention_mask=attention_mask, global_attention_mask=global_attention_mask)
            pooled_output = output.pooler_output

            outputs.append(pooled_output)
        # NOTE: In this version, we are pushing the messages through longformer one after another,
        # meaning in batches of 1
        # I do not know if this hurts performance badly, and if we should batch properly instead
        # but in this version, we don't have to pad, so that's nice (although that's what the masks are for)

        # apply FC layer to get everything into the correct MLP dimensionality
        outputs = torch.cat(outputs)
        output = self.fc(outputs)

        return output  # -- [ B x h_dim ]

class MessageEncoderBERT(nn.Module):
    """The same as MessageEncoder but uses BERT embeddings over corpus.
    """

    def __init__(self, hidden_dim, embedding_dim, device=None):
        super(MessageEncoderBERT, self).__init__()

        self.hidden_dim = hidden_dim  # higher-level MLP hidden size
        self.msg_edim = embedding_dim

        # load Elasticsearch with index
        corpus = load_corpus(nhc_dir="NetHackCorpus/")
        self.es = load_index(corpus, rebuild=False)
        self.SCORE_THRESHOLD = 8

        self.device = device

        # Load pretrained longformer
        self.model = BertModel.from_pretrained('bert-base-uncased')
        self.model.eval()  # we have to set to training mode if we wanna train, cause default is eval
        self.tokenizer = BertTokenizer.from_pretrained('bert-base-uncased')
        self.hidden_size = self.model.config.hidden_size  # BERT hidden size, usually 768
        self.MAX_INPUT_LENGTH = 512

        self.fc = nn.Linear(self.hidden_size, self.hidden_dim)
        # add this so we have something learnable before maxpool
        self.fc_internal = nn.Linear(self.hidden_size, self.hidden_size)

    def forward(self, inputs):
        message_ids = inputs["message"]
        batch_size = inputs["message"].shape[1]
        if inputs["message"].shape[0] != 1:
            raise NotImplementedError("Please message Johannes if this pops up. (BERT)")

        outputs = []

        for idx in range(batch_size):

            # Agents can get stuck in the search command and then they can input stuff that breaks this code.
            # Example ingame message: "Search for: $htWKgIWBAFxXhdthIX GFTBP"
            # Thus I put in this exception that ignores byte-characters that are unknown.
            try:
                message = bytes(message_ids.cpu().numpy()[0][idx].astype(int)).decode(sys.stdout.encoding).replace("\x00", "")
            except UnicodeDecodeError:
                message = ""
                for byte in message_ids.cpu().numpy()[0][idx].astype(int):
                    try:
                        message += bytes([byte]).decode(sys.stdout.encoding)
                    except UnicodeDecodeError:
                        pass
                message.replace("\x00", "")

            if len(message) == 0:
                # This is the case if we didn't get a new message
                outputs.append(torch.zeros(self.hidden_size))
            else:
                # Case where we've got a message

                # we have to remove certain characters else elasticsearch crashes
                for char in ["+", "-", "=", "&&", "||", ">", "<", "!", "(", ")", "{", "}",
                             "[", "]", "^", "\"", "~", "*", "?", ":", "\\", "/"]:
                    message = message.replace(char, "")

                # get documents from ElasticSearch
                query_body = {'query': {
                        "query_string": {
                            "query": message
                        }
                    }
                }
                res = self.es.search(index="nethack_corpus", body=query_body)

                res_outputs = []
                for doc in res['hits']['hits']:
                    if doc['_score'] > self.SCORE_THRESHOLD:
                        input_sent = ("[CLS] " + message)
                        input_sent += " [SEP] " + doc['_source']['text']

                        # no warning logging so it doesnt complain about the token sequence length all the time
                        logging.set_verbosity_error()
                        # cut the input off so it fits into BERT
                        input_ids = self.tokenizer.encode(input_sent)[:self.MAX_INPUT_LENGTH]
                        logging.set_verbosity_warning()

                        # pad the input so all have the same length
                        padding_len = self.MAX_INPUT_LENGTH - len(input_ids)
                        if len(input_ids) < self.MAX_INPUT_LENGTH:
                            input_ids += ([0] * padding_len)

                        input_ids = torch.tensor(input_ids).unsqueeze(0).to(self.device)

                        with torch.no_grad():
                            output = self.model(input_ids)
                        pooled_output = output.pooler_output  # get output for [CLS] token
                        res_outputs.append(self.fc_internal(pooled_output))

                if len(res_outputs) == 0:
                    # The weird case that no document got a score above threshold
                    outputs.append(torch.zeros(self.hidden_size))
                else:
                    res_outputs = torch.cat(res_outputs)
                    # focus on the biggest activation in the document outputs
                    outputs.append(torch.max(res_outputs, 0)[0])

        outputs = torch.stack(outputs)
        output = self.fc(outputs)

        return output  # -- [ B x h_dim ]

class MessageEncoderLongformer(nn.Module):
    """The same as MessageEncoder but uses longformer embeddings over corpus.
    """

    def __init__(self, hidden_dim, embedding_dim, device=None):
        super(MessageEncoderLongformer, self).__init__()

        self.hidden_dim = hidden_dim  # higher-level MLP hidden size
        self.msg_edim = embedding_dim

        # load Elasticsearch with index
        corpus = load_corpus(nhc_dir=os.path.dirname(os.path.abspath(__file__))[:-7]
                                     + "/NetHackCorpus/")
        self.es = load_index(corpus, rebuild=False)
        self.SCORE_THRESHOLD = 8

        self.device = device

        # Load pretrained longformer
        self.model = LongformerModel.from_pretrained('allenai/longformer-base-4096').to(self.device)
        self.model.eval()  # we have to set to training mode if we wanna train, cause default is eval
        self.tokenizer = LongformerTokenizer.from_pretrained('allenai/longformer-base-4096')
        self.hidden_size = self.model.config.hidden_size  # longformer hidden size
        self.MAX_INPUT_LENGTH = 4096

        self.fc = nn.Linear(self.hidden_size, self.hidden_dim)

    def forward(self, inputs):
        message_ids = inputs["message"]
        batch_size = inputs["message"].shape[1]
        if inputs["message"].shape[0] != 1:
            raise NotImplementedError("Please message Johannes if this pops up.")

        outputs = []

        for idx in range(batch_size):

            # Agents can get stuck in the search command and then they can input stuff that breaks this code.
            # Example ingame message: "Search for: $htWKgIWBAFxXhdthIX GFTBP"
            # Thus I put in this exception that ignores byte-characters that are unknown.
            try:
                message = bytes(message_ids.cpu().numpy()[0][idx].astype(int)).decode(sys.stdout.encoding).replace(
                    "\x00", "")
            except UnicodeDecodeError:
                message = ""
                for byte in message_ids.cpu().numpy()[0][idx].astype(int):
                    try:
                        message += bytes([byte]).decode(sys.stdout.encoding)
                    except UnicodeDecodeError:
                        pass
                message.replace("\x00", "")

            if len(message) > 0:
                # Case where we've got a message

                # we have to remove certain characters else elasticsearch crashes
                for char in ["+", "-", "=", "&&", "||", ">", "<", "!", "(", ")", "{", "}",
                             "[", "]", "^", "\"", "~", "*", "?", ":", "\\", "/"]:
                    message = message.replace(char, "")

                # get documents from ElasticSearch
                query_body = {'query': {
                    "query_string": {
                        "query": message
                    }
                }
                }
                res = self.es.search(index="nethack_corpus", body=query_body)

                # create the input for the longformer by concatenating everything
                input_sent = ("[CLS] " + message)
                # calculate this for later. this can be done more nicely, but shouldnt hurt runtime very badly
                global_attention_span = len(self.tokenizer.encode(input_sent))
                for doc in res['hits']['hits']:
                    if doc['_score'] > self.SCORE_THRESHOLD:
                        # we have a limited input length to longformer, so we make sure that no doc hogs it all
                        MAX_DOC_LENGTH = 4000
                        input_sent += " [SEP] " + doc['_source']['text'][:MAX_DOC_LENGTH]

                # no warning logging so it doesnt complain about the token sequence length all the time
                logging.set_verbosity_error()
                # cut the input off so it fits into longformer
                input_ids = self.tokenizer.encode(input_sent)[:self.MAX_INPUT_LENGTH]
                logging.set_verbosity_warning()

                # pad the input so all have the same length
                padding_len = self.MAX_INPUT_LENGTH - len(input_ids)
                if len(input_ids) < self.MAX_INPUT_LENGTH:
                    input_ids += ([0] * padding_len)

                input_ids = torch.tensor(input_ids).unsqueeze(0).to(self.device)
            else:
                # This is the case if we didn't get a new message
                input_ids = torch.zeros([1, self.MAX_INPUT_LENGTH], dtype=torch.long,
                                        device=self.device)
                padding_len = self.MAX_INPUT_LENGTH
                global_attention_span = 0

            # initialize to local attention
            attention_mask = torch.ones(input_ids.shape, dtype=torch.long,
                                        device=input_ids.device)
            attention_mask[-padding_len:] = 0
            # initialize to global attention
            global_attention_mask = torch.zeros(input_ids.shape, dtype=torch.long, device=input_ids.device)
            global_attention_mask[:global_attention_span] = 1  # set global attention for [CLS] token and message

            # change this if we wanna finetune
            with torch.no_grad():
                output = self.model(input_ids, attention_mask=attention_mask,
                                    global_attention_mask=global_attention_mask)
            pooled_output = output.pooler_output

            outputs.append(pooled_output)
        # NOTE: In this version, we are pushing the messages through longformer one after another,
        # meaning in batches of 1
        # I do not know if this hurts performance badly, and if we should batch properly instead
        # but in this version, we don't have to pad, so that's nice (although that's what the masks are for)

        # apply FC layer to get everything into the correct MLP dimensionality
        outputs = torch.cat(outputs)
        output = self.fc(outputs)

        return output  # -- [ B x h_dim ]


class MessageEncoderBERT(nn.Module):
    """The same as MessageEncoder but uses BERT embeddings over corpus.
    """

    def __init__(self, hidden_dim, embedding_dim, device=None):
        super(MessageEncoderBERT, self).__init__()

        self.hidden_dim = hidden_dim  # higher-level MLP hidden size
        self.msg_edim = embedding_dim

        # load Elasticsearch with index
        corpus = load_corpus(nhc_dir=os.path.dirname(os.path.abspath(__file__))[:-7]
                                     + "/NetHackCorpus/")
        self.es = load_index(corpus, rebuild=False)
        self.SCORE_THRESHOLD = 8

        self.device = device

        # Load pretrained longformer
        self.model = BertModel.from_pretrained('bert-base-uncased')
        self.model.eval()  # we have to set to training mode if we wanna train, cause default is eval
        self.tokenizer = BertTokenizer.from_pretrained('bert-base-uncased')
        self.hidden_size = self.model.config.hidden_size  # BERT hidden size, usually 768
        self.MAX_INPUT_LENGTH = 512

        self.fc = nn.Linear(self.hidden_size, self.hidden_dim)
        # add this so we have something learnable before maxpool
        self.fc_internal = nn.Linear(self.hidden_size, self.hidden_size)

    def forward(self, inputs):
        message_ids = inputs["message"]
        batch_size = inputs["message"].shape[1]
        if inputs["message"].shape[0] != 1:
            raise NotImplementedError("Please message Johannes if this pops up. (BERT)")

        outputs = []

        for idx in range(batch_size):

            # Agents can get stuck in the search command and then they can input stuff that breaks this code.
            # Example ingame message: "Search for: $htWKgIWBAFxXhdthIX GFTBP"
            # Thus I put in this exception that ignores byte-characters that are unknown.
            try:
                message = bytes(message_ids.cpu().numpy()[0][idx].astype(int)).decode(sys.stdout.encoding).replace(
                    "\x00", "")
            except UnicodeDecodeError:
                message = ""
                for byte in message_ids.cpu().numpy()[0][idx].astype(int):
                    try:
                        message += bytes([byte]).decode(sys.stdout.encoding)
                    except UnicodeDecodeError:
                        pass
                message.replace("\x00", "")

            if len(message) == 0:
                # This is the case if we didn't get a new message
                outputs.append(torch.zeros(self.hidden_size))
            else:
                # Case where we've got a message

                # we have to remove certain characters else elasticsearch crashes
                for char in ["+", "-", "=", "&&", "||", ">", "<", "!", "(", ")", "{", "}",
                             "[", "]", "^", "\"", "~", "*", "?", ":", "\\", "/"]:
                    message = message.replace(char, "")

                # get documents from ElasticSearch
                query_body = {'query': {
                    "query_string": {
                        "query": message
                    }
                }
                }
                res = self.es.search(index="nethack_corpus", body=query_body)

                res_outputs = []
                for doc in res['hits']['hits']:
                    if doc['_score'] > self.SCORE_THRESHOLD:
                        input_sent = ("[CLS] " + message)
                        input_sent += " [SEP] " + doc['_source']['text']

                        # no warning logging so it doesnt complain about the token sequence length all the time
                        logging.set_verbosity_error()
                        # cut the input off so it fits into BERT
                        input_ids = self.tokenizer.encode(input_sent)[:self.MAX_INPUT_LENGTH]
                        logging.set_verbosity_warning()

                        # pad the input so all have the same length
                        padding_len = self.MAX_INPUT_LENGTH - len(input_ids)
                        if len(input_ids) < self.MAX_INPUT_LENGTH:
                            input_ids += ([0] * padding_len)

                        input_ids = torch.tensor(input_ids).unsqueeze(0).to(self.device)

                        with torch.no_grad():
                            output = self.model(input_ids)
                        pooled_output = output.pooler_output  # get output for [CLS] token
                        res_outputs.append(self.fc_internal(pooled_output))

                if len(res_outputs) == 0:
                    # The weird case that no document got a score above threshold
                    outputs.append(torch.zeros(self.hidden_size))
                else:
                    res_outputs = torch.cat(res_outputs)
                    # focus on the biggest activation in the document outputs
                    outputs.append(torch.max(res_outputs, 0)[0])

        outputs = torch.stack(outputs)
        output = self.fc(outputs)

        return output  # -- [ B x h_dim ]


class BLStatsEncoder(nn.Module):
    """This model encodes the bottom line stats into a fixed size representation.

    It works by simply using two fully-connected layers with ReLU activations.
    """

    def __init__(self, num_features, hidden_dim):
        super(BLStatsEncoder, self).__init__()
        self.num_features = num_features
        self.hidden_dim = hidden_dim
        self.embed_features = nn.Sequential(
            nn.Linear(self.num_features, self.hidden_dim),
            nn.ReLU(),
            nn.Linear(self.hidden_dim, self.hidden_dim),
            nn.ReLU(),
        )

    def forward(self, inputs):
        T, B, *_ = inputs["blstats"].shape

        features = inputs["blstats"]
        # -- [B' x F]
        features = features.view(T * B, -1).float()
        # -- [B x K]
        features_emb = self.embed_features(features)

        assert features_emb.shape[0] == T * B
        return features_emb


class Crop(nn.Module):
    def __init__(self, height, width, height_target, width_target, device=None):
        super(Crop, self).__init__()
        self.width = width
        self.height = height
        self.width_target = width_target
        self.height_target = height_target

        width_grid = self._step_to_range(2 / (self.width - 1), self.width_target)
        self.width_grid = width_grid[None, :].expand(self.height_target, -1)

        height_grid = self._step_to_range(2 / (self.height - 1), height_target)
        self.height_grid = height_grid[:, None].expand(-1, self.width_target)

        if device is not None:
            self.width_grid = self.width_grid.to(device)
            self.height_grid = self.height_grid.to(device)

    def _step_to_range(self, step, num_steps):
        return torch.tensor([step * (i - num_steps // 2) for i in range(num_steps)])

    def forward(self, inputs, coordinates):
        """Calculates centered crop around given x,y coordinates.

        Args:
           inputs [B x H x W] or [B x C x H x W]
           coordinates [B x 2] x,y coordinates

        Returns:
           [B x C x H' x W'] inputs cropped and centered around x,y coordinates.
        """
        if inputs.dim() == 3:
            inputs = inputs.unsqueeze(1).float()

        assert inputs.shape[2] == self.height, "expected %d but found %d" % (
            self.height,
            inputs.shape[2],
        )
        assert inputs.shape[3] == self.width, "expected %d but found %d" % (
            self.width,
            inputs.shape[3],
        )

        x = coordinates[:, 0]
        y = coordinates[:, 1]

        x_shift = 2 / (self.width - 1) * (x.float() - self.width // 2)
        y_shift = 2 / (self.height - 1) * (y.float() - self.height // 2)

        grid = torch.stack(
            [
                self.width_grid[None, :, :] + x_shift[:, None, None],
                self.height_grid[None, :, :] + y_shift[:, None, None],
            ],
            dim=3,
        )

        crop = torch.round(F.grid_sample(inputs, grid, align_corners=True)).squeeze(1)
        return crop


class Flatten(nn.Module):
    def forward(self, input):
        return input.view(input.size(0), -1)<|MERGE_RESOLUTION|>--- conflicted
+++ resolved
@@ -13,17 +13,14 @@
 # limitations under the License.
 
 import collections
-<<<<<<< HEAD
 import os
-=======
->>>>>>> 6fbdbc2e
 import sys
 
 import torch
 from torch import nn
 from torch.nn import functional as F
 from einops import rearrange
-from transformers import logging, LongformerModel, LongformerTokenizer, BertModel, BertTokenizer
+
 
 from nle import nethack
 
@@ -84,9 +81,9 @@
 
         curr_mean = self.reward_sum / self.reward_count
         new_m2 = torch.sum((reward_batch - new_mean) ** 2) + (
-                (self.reward_count * new_count)
-                / (self.reward_count + new_count)
-                * (new_mean - curr_mean) ** 2
+            (self.reward_count * new_count)
+            / (self.reward_count + new_count)
+            * (new_mean - curr_mean) ** 2
         )
 
         self.reward_count += new_count
@@ -148,9 +145,9 @@
         self.blstats_model = BLStatsEncoder(NUM_FEATURES, flags.embedding_dim)
 
         out_dim = (
-                self.blstats_model.hidden_dim
-                + self.glyph_model.hidden_dim
-                + self.msg_model.hidden_dim
+            self.blstats_model.hidden_dim
+            + self.glyph_model.hidden_dim
+            + self.msg_model.hidden_dim
         )
 
         self.fc = nn.Sequential(
@@ -226,7 +223,7 @@
 
         if self.flags.restrict_action_space:
             policy_logits = policy_logits * self.policy_logits_mask + (
-                    (1 - self.policy_logits_mask) * -1e10
+                (1 - self.policy_logits_mask) * -1e10
             )
 
         if self.training:
@@ -267,7 +264,7 @@
         L = flags.layers  # number of convnet layers
 
         assert (
-                K % 8 == 0
+            K % 8 == 0
         ), "This glyph embedding format needs embedding dim to be multiple of 8"
         unit = K // 8
         self.chars_embedding = nn.Embedding(256, 2 * unit)
@@ -363,6 +360,7 @@
         st = torch.cat([glyphs_rep, crop_rep], dim=1)
         return st
 
+
 class MessageEncoder(nn.Module):
     """This model encodes the the topline message into a fixed size representation.
 
@@ -648,243 +646,6 @@
 
         return output  # -- [ B x h_dim ]
 
-class MessageEncoderLongformer(nn.Module):
-    """The same as MessageEncoder but uses longformer embeddings over corpus.
-    """
-
-    def __init__(self, hidden_dim, embedding_dim, device=None):
-        super(MessageEncoderLongformer, self).__init__()
-
-        self.hidden_dim = hidden_dim  # higher-level MLP hidden size
-        self.msg_edim = embedding_dim
-
-        # load Elasticsearch with index
-        corpus = load_corpus(nhc_dir=os.path.dirname(os.path.abspath(__file__))[:-7]
-                                     + "/NetHackCorpus/")
-        self.es = load_index(corpus, rebuild=False)
-        self.SCORE_THRESHOLD = 8
-
-        self.device = device
-
-        # Load pretrained longformer
-        self.model = LongformerModel.from_pretrained('allenai/longformer-base-4096').to(self.device)
-        self.model.eval()  # we have to set to training mode if we wanna train, cause default is eval
-        self.tokenizer = LongformerTokenizer.from_pretrained('allenai/longformer-base-4096')
-        self.hidden_size = self.model.config.hidden_size  # longformer hidden size
-        self.MAX_INPUT_LENGTH = 4096
-
-        self.fc = nn.Linear(self.hidden_size, self.hidden_dim)
-
-    def forward(self, inputs):
-        message_ids = inputs["message"]
-        batch_size = inputs["message"].shape[1]
-        if inputs["message"].shape[0] != 1:
-            raise NotImplementedError("Please message Johannes if this pops up.")
-
-        outputs = []
-
-        for idx in range(batch_size):
-
-            # Agents can get stuck in the search command and then they can input stuff that breaks this code.
-            # Example ingame message: "Search for: $htWKgIWBAFxXhdthIX GFTBP"
-            # Thus I put in this exception that ignores byte-characters that are unknown.
-            try:
-                message = bytes(message_ids.cpu().numpy()[0][idx].astype(int)).decode(sys.stdout.encoding).replace(
-                    "\x00", "")
-            except UnicodeDecodeError:
-                message = ""
-                for byte in message_ids.cpu().numpy()[0][idx].astype(int):
-                    try:
-                        message += bytes([byte]).decode(sys.stdout.encoding)
-                    except UnicodeDecodeError:
-                        pass
-                message.replace("\x00", "")
-
-            if len(message) > 0:
-                # Case where we've got a message
-
-                # we have to remove certain characters else elasticsearch crashes
-                for char in ["+", "-", "=", "&&", "||", ">", "<", "!", "(", ")", "{", "}",
-                             "[", "]", "^", "\"", "~", "*", "?", ":", "\\", "/"]:
-                    message = message.replace(char, "")
-
-                # get documents from ElasticSearch
-                query_body = {'query': {
-                    "query_string": {
-                        "query": message
-                    }
-                }
-                }
-                res = self.es.search(index="nethack_corpus", body=query_body)
-
-                # create the input for the longformer by concatenating everything
-                input_sent = ("[CLS] " + message)
-                # calculate this for later. this can be done more nicely, but shouldnt hurt runtime very badly
-                global_attention_span = len(self.tokenizer.encode(input_sent))
-                for doc in res['hits']['hits']:
-                    if doc['_score'] > self.SCORE_THRESHOLD:
-                        # we have a limited input length to longformer, so we make sure that no doc hogs it all
-                        MAX_DOC_LENGTH = 4000
-                        input_sent += " [SEP] " + doc['_source']['text'][:MAX_DOC_LENGTH]
-
-                # no warning logging so it doesnt complain about the token sequence length all the time
-                logging.set_verbosity_error()
-                # cut the input off so it fits into longformer
-                input_ids = self.tokenizer.encode(input_sent)[:self.MAX_INPUT_LENGTH]
-                logging.set_verbosity_warning()
-
-                # pad the input so all have the same length
-                padding_len = self.MAX_INPUT_LENGTH - len(input_ids)
-                if len(input_ids) < self.MAX_INPUT_LENGTH:
-                    input_ids += ([0] * padding_len)
-
-                input_ids = torch.tensor(input_ids).unsqueeze(0).to(self.device)
-            else:
-                # This is the case if we didn't get a new message
-                input_ids = torch.zeros([1, self.MAX_INPUT_LENGTH], dtype=torch.long,
-                                        device=self.device)
-                padding_len = self.MAX_INPUT_LENGTH
-                global_attention_span = 0
-
-            # initialize to local attention
-            attention_mask = torch.ones(input_ids.shape, dtype=torch.long,
-                                        device=input_ids.device)
-            attention_mask[-padding_len:] = 0
-            # initialize to global attention
-            global_attention_mask = torch.zeros(input_ids.shape, dtype=torch.long, device=input_ids.device)
-            global_attention_mask[:global_attention_span] = 1  # set global attention for [CLS] token and message
-
-            # change this if we wanna finetune
-            with torch.no_grad():
-                output = self.model(input_ids, attention_mask=attention_mask,
-                                    global_attention_mask=global_attention_mask)
-            pooled_output = output.pooler_output
-
-            outputs.append(pooled_output)
-        # NOTE: In this version, we are pushing the messages through longformer one after another,
-        # meaning in batches of 1
-        # I do not know if this hurts performance badly, and if we should batch properly instead
-        # but in this version, we don't have to pad, so that's nice (although that's what the masks are for)
-
-        # apply FC layer to get everything into the correct MLP dimensionality
-        outputs = torch.cat(outputs)
-        output = self.fc(outputs)
-
-        return output  # -- [ B x h_dim ]
-
-
-class MessageEncoderBERT(nn.Module):
-    """The same as MessageEncoder but uses BERT embeddings over corpus.
-    """
-
-    def __init__(self, hidden_dim, embedding_dim, device=None):
-        super(MessageEncoderBERT, self).__init__()
-
-        self.hidden_dim = hidden_dim  # higher-level MLP hidden size
-        self.msg_edim = embedding_dim
-
-        # load Elasticsearch with index
-        corpus = load_corpus(nhc_dir=os.path.dirname(os.path.abspath(__file__))[:-7]
-                                     + "/NetHackCorpus/")
-        self.es = load_index(corpus, rebuild=False)
-        self.SCORE_THRESHOLD = 8
-
-        self.device = device
-
-        # Load pretrained longformer
-        self.model = BertModel.from_pretrained('bert-base-uncased')
-        self.model.eval()  # we have to set to training mode if we wanna train, cause default is eval
-        self.tokenizer = BertTokenizer.from_pretrained('bert-base-uncased')
-        self.hidden_size = self.model.config.hidden_size  # BERT hidden size, usually 768
-        self.MAX_INPUT_LENGTH = 512
-
-        self.fc = nn.Linear(self.hidden_size, self.hidden_dim)
-        # add this so we have something learnable before maxpool
-        self.fc_internal = nn.Linear(self.hidden_size, self.hidden_size)
-
-    def forward(self, inputs):
-        message_ids = inputs["message"]
-        batch_size = inputs["message"].shape[1]
-        if inputs["message"].shape[0] != 1:
-            raise NotImplementedError("Please message Johannes if this pops up. (BERT)")
-
-        outputs = []
-
-        for idx in range(batch_size):
-
-            # Agents can get stuck in the search command and then they can input stuff that breaks this code.
-            # Example ingame message: "Search for: $htWKgIWBAFxXhdthIX GFTBP"
-            # Thus I put in this exception that ignores byte-characters that are unknown.
-            try:
-                message = bytes(message_ids.cpu().numpy()[0][idx].astype(int)).decode(sys.stdout.encoding).replace(
-                    "\x00", "")
-            except UnicodeDecodeError:
-                message = ""
-                for byte in message_ids.cpu().numpy()[0][idx].astype(int):
-                    try:
-                        message += bytes([byte]).decode(sys.stdout.encoding)
-                    except UnicodeDecodeError:
-                        pass
-                message.replace("\x00", "")
-
-            if len(message) == 0:
-                # This is the case if we didn't get a new message
-                outputs.append(torch.zeros(self.hidden_size))
-            else:
-                # Case where we've got a message
-
-                # we have to remove certain characters else elasticsearch crashes
-                for char in ["+", "-", "=", "&&", "||", ">", "<", "!", "(", ")", "{", "}",
-                             "[", "]", "^", "\"", "~", "*", "?", ":", "\\", "/"]:
-                    message = message.replace(char, "")
-
-                # get documents from ElasticSearch
-                query_body = {'query': {
-                    "query_string": {
-                        "query": message
-                    }
-                }
-                }
-                res = self.es.search(index="nethack_corpus", body=query_body)
-
-                res_outputs = []
-                for doc in res['hits']['hits']:
-                    if doc['_score'] > self.SCORE_THRESHOLD:
-                        input_sent = ("[CLS] " + message)
-                        input_sent += " [SEP] " + doc['_source']['text']
-
-                        # no warning logging so it doesnt complain about the token sequence length all the time
-                        logging.set_verbosity_error()
-                        # cut the input off so it fits into BERT
-                        input_ids = self.tokenizer.encode(input_sent)[:self.MAX_INPUT_LENGTH]
-                        logging.set_verbosity_warning()
-
-                        # pad the input so all have the same length
-                        padding_len = self.MAX_INPUT_LENGTH - len(input_ids)
-                        if len(input_ids) < self.MAX_INPUT_LENGTH:
-                            input_ids += ([0] * padding_len)
-
-                        input_ids = torch.tensor(input_ids).unsqueeze(0).to(self.device)
-
-                        with torch.no_grad():
-                            output = self.model(input_ids)
-                        pooled_output = output.pooler_output  # get output for [CLS] token
-                        res_outputs.append(self.fc_internal(pooled_output))
-
-                if len(res_outputs) == 0:
-                    # The weird case that no document got a score above threshold
-                    outputs.append(torch.zeros(self.hidden_size))
-                else:
-                    res_outputs = torch.cat(res_outputs)
-                    # focus on the biggest activation in the document outputs
-                    outputs.append(torch.max(res_outputs, 0)[0])
-
-        outputs = torch.stack(outputs)
-        output = self.fc(outputs)
-
-        return output  # -- [ B x h_dim ]
-
-
 class BLStatsEncoder(nn.Module):
     """This model encodes the bottom line stats into a fixed size representation.
 
